from typing import Dict, Optional, Union, Any, Iterator, NamedTuple, Type, List
import os
from itertools import chain
from collections import deque
from pathlib import Path
from tabulate import tabulate
from omnibelt import unspecified_argument, Class_Registry, colorize

from .. import __logger__ as prt
from ..abstract import AbstractProject, AbstractCreator

from .profiles import ProfileBase
from .workspaces import ProjectBase, GeneralProject


<<<<<<< HEAD

class Profile(ProfileBase, default_profile=True):
	class Project(GeneralProject, name='default'):
		class Creator_Registry(Class_Registry, components=['project', 'description']): pass
		class Component_Registry(Class_Registry, components=['creator', 'project', 'description']): pass
		class Modifier_Registry(Class_Registry, components=['project', 'description']): pass

		def __init__(self, path, *, creator_registry=None, component_registry=None, modifier_registry=None,
		             **kwargs):
			if creator_registry is None:
				creator_registry = self.Creator_Registry()
			if component_registry is None:
				component_registry = self.Component_Registry()
			if modifier_registry is None:
				modifier_registry = self.Modifier_Registry()
			super().__init__(path, **kwargs)
			self._artifact_registries.update({
				'creator': creator_registry,
				'component': component_registry,
				'modifier': modifier_registry,
			})


		def validate_main(self, config: AbstractConfig) -> 'ProjectBase':
			runner = config.pull('_meta.main_runner', None, silent=True)
			if runner is not None:
				return runner

		def validate_run(self, config: AbstractConfig) -> 'ProjectBase':
			runner = config.pull('_meta.runner', None, silent=True)
			if runner is not None:
				return runner

		def run_local(self, config, *, script_name=unspecified_argument,
		              args=None, kwargs=None, meta=None): # derives meta from config under "_meta"
			config.project = self
			
			# print(script_name)

			if script_name is not unspecified_argument:
				config.push('_meta.script_name', script_name, overwrite=True, silent=True)
			if meta is not None:
				for k, v in meta.items():
					config.push(f'_meta.{k}', v, overwrite=True, silent=True)

			config.push('_meta', {}, overwrite=False, silent=True)
			meta = config.peek('_meta', silent=True)
			try:
				config = self._check_meta_rules(config, meta)
			except self.TerminationFlag:
				return
			entry = self.find_artifact('script', config.pull('_meta.script_name', silent=True))
			return self._run(entry, config, args, kwargs)
=======
class Project(GeneralProject, name='default'):
	class Creator_Registry(Class_Registry, components=['project', 'description']):
		'''Registry for creators which determine how components are instantiated from the config.'''
		pass
	
	class Component_Registry(Class_Registry, components=['creator', 'project', 'description']):
		'''Registry for components (classes) which can be instantiated through the config.'''
		pass
	
	class Modifier_Registry(Class_Registry, components=['project', 'description']):
		'''
		Registry for modifiers (classes) which can modify components through the config
		by dynamically defining subclasses.
		'''
		pass
	
	def __init__(self, path: Optional[Union[str, Path]], *,
	             creator_registry: Optional[Creator_Registry] = None,
	             component_registry: Optional[Component_Registry] = None,
	             modifier_registry: Optional[Modifier_Registry] = None,
	             **kwargs):
		if creator_registry is None:
			creator_registry = self.Creator_Registry()
		if component_registry is None:
			component_registry = self.Component_Registry()
		if modifier_registry is None:
			modifier_registry = self.Modifier_Registry()
		super().__init__(path, **kwargs)
		self._artifact_registries.update({
			'creator': creator_registry,
			'component': component_registry,
			'modifier': modifier_registry,
		})
	
	def related(self) -> Iterator[AbstractProject]:
		'''
		Iterate over all projects related to this one (based on ``related`` in the project info file).

		Returns:
			An iterator over all projects related to this one.

		'''
		for ident in self.data.get('related', []):
			try:
				yield self._profile.get_project(ident)
			except self._profile.UnknownProjectError:
				pass
	
	def nonlocal_projects(self) -> Iterator[NamedTuple]:
		'''
		Iterator over all projects that are related to this one, followed by all active base projects
		of the profile (without repeating any projects).

		Returns:
			An iterator over all projects that are related to this one, followed by all active base projects

		'''
		past = {self}
		for proj in chain(self.related(), self._profile.iterate_base_projects()):
			if proj in past:
				continue
			yield proj
			past.add(proj)
	
	def xray(self, artifact: str, *, include_nonlocal: Optional[bool] = True, as_list: Optional[bool] = False,
	         sort: Optional[bool] = False, reverse: Optional[bool] = False) -> Optional[List[NamedTuple]]:
		'''
		Prints a list of all artifacts of the given type accessible from this project
		(including related and active base projects).

		Args:
			artifact: artifact type (e.g. 'script', 'config')
			include_nonlocal: whether to include artifacts from non-local projects
				(related and active base projects)
			as_list: instead of printing, return the list of artifacts
			sort: sort the list of artifacts by name
			reverse: reverse the order of the list of artifacts

		Returns:
			list: if as_list is True, returns a list of artifacts

		Raises:
			UnknownArtifactTypeError: if the given artifact type does not exist

		'''
		if not include_nonlocal:
			return super().xray(artifact, as_list=as_list, sort=sort, reverse=reverse)
		
		local = super().xray(artifact, reverse=False, as_list=True, sort=sort)
		
		vocab = {e.name for e in local}
		full = [(entry, False) for entry in local]
		
		for proj in self.nonlocal_projects():
			for entry in proj.xray(artifact, include_nonlocal=False, reverse=False, as_list=True, sort=sort):
				name = entry.name
				full.append((entry, name in vocab))
				vocab.add(name)
		
		if sort:
			full.sort(key=lambda e: e[0].name)
		if reverse:
			full.reverse()
		
		if as_list:
			return [e[0] for e in full]
		
		if len(full):
			rows, descs = zip(*[self._format_xray_entry(t) for t, _ in full])
			for row, (entry, is_dup) in zip(rows, full):
				if is_dup:
					row[0] = colorize(row[0], color="red")
			descs = [None if d is None else f'\t[{d}]' for d in descs]
			
			table = tabulate(rows, tablefmt='simple')
			
			lines = [line for lines in zip(table.splitlines()[1:-1], descs) for line in lines if line is not None]
			print('\n'.join(lines))
	
	def missing_related(self) -> Iterator[str]:
		'''
		Iterate over all projects related to this one that cannot be found by the current profile.

		Returns:
			An iterator over all projects related to this one that cannot be found by the current profile.

		'''
		for ident in self.data.get('related', []):
			try:
				self._profile.get_project(ident)
			except self._profile.UnknownProjectError:
				yield ident
	
	# region Registration
	def find_creator(self, name: str, default: Optional[Any] = unspecified_argument) -> NamedTuple:
		'''
		Finds the creator with the given name.

		Args:
			name: the creator was registered with.
			default: default value to return if the creator is not found.

		Returns:
			The creator entry corresponding to the given name.

		Raises:
			UnknownArtifactError: If the creator is not found and no default is given.

		'''
		return self.find_artifact('creator', name, default=default)
	
	def register_creator(self, name: str, typ: Type[AbstractCreator], *,
	                     description: Optional[str] = None) -> NamedTuple:
		'''
		Register a creator with the given name.

		Args:
			name: to register the script under
			typ: the creator type (should be a subclass of :class:`AbstractCreator`)
			description: description of the creator

		Returns:
			The entry of the creator that was registered

		'''
		return self.register_artifact('creator', name, typ, description=description)
	
	def iterate_creators(self) -> Iterator[NamedTuple]:
		'''
		Iterates over all registered creator entries.

		Returns:
			An iterator over all registered creator entries.

		'''
		return self.iterate_artifacts('creator')
	
	def find_component(self, name: str, default: Optional[Any] = unspecified_argument) -> NamedTuple:
		'''
		Finds the component with the given name.

		Args:
			name: the component was registered with.
			default: default value to return if the component is not found.

		Returns:
			The component entry corresponding to the given name.

		Raises:
			UnknownArtifactError: If the component is not found and no default is given.

		'''
		return self.find_artifact('component', name, default=default)
	
	def register_component(self, name: str, typ: Type, *, creator: Union[str, AbstractCreator] = None,
	                       description: Optional[str] = None) -> NamedTuple:
		'''
		Register a component with the given name.

		Args:
			name: to register the component under
			typ: the component type (recommended to be a subclass of :class:`Configurable`)
			creator: the creator to use for this component (if none is specified in the config)
			description: description of the component

		Returns:
			The entry of the component that was registered

		'''
		return self.register_artifact('component', name, typ, creator=creator, description=description)
	
	def iterate_components(self) -> Iterator[NamedTuple]:
		'''
		Iterates over all registered component entries.

		Returns:
			An iterator over all registered component entries.

		'''
		return self.iterate_artifacts('component')
	
	def find_modifier(self, name: str, default: Optional[Any] = unspecified_argument) -> NamedTuple:
		'''
		Finds the modifier with the given name.

		Args:
			name: the modifier was registered with.
			default: default value to return if the modifier is not found.

		Returns:
			The modifier entry corresponding to the given name.

		Raises:
			UnknownArtifactError: If the modifier is not found and no default is given.

		'''
		return self.find_artifact('modifier', name, default=default)
	
	def register_modifier(self, name: str, typ: Type, *, description: Optional[str] = None) -> NamedTuple:
		'''
		Register a modifier with the given name.

		Args:
			name: to register the modifier under
			typ: the modifier type (recommended to be a subclass of :class:`Configurable`)
			description: description of the modifier

		Returns:
			The entry of the modifier that was registered

		'''
		return self.register_artifact('modifier', name, typ, description=description)
	
	def iterate_modifiers(self) -> Iterator[NamedTuple]:
		'''
		Iterates over all registered modifiers entries.

		Returns:
			An iterator over all registered modifier entries.

		'''
		return self.iterate_artifacts('modifier')
	
	# endregion
	
	def _find_nonlocal_artifact(self, artifact_type: str, ident: str) -> Optional[NamedTuple]:
		'''
		Finds the artifact with the given type and identifier in the related projects and,
		if that fails, then the active projects in the profile. Note that this starts by
		searching through the graph related projects in breadth-first order, followed by
		any active base projects in the profile (that haven't already been checked).

		Args:
			artifact_type: The type of artifact to find.
			ident: The identifier of the artifact to find.

		Returns:
			The artifact entry from the registry corresponding to the given type.

		Raises:
			UnknownArtifactTypeError: If the artifact type is not registered.
			UnknownArtifactError: If the artifact is not found and no default is given.

		'''
		past = {self}
		new = deque(self.related())
		while len(new):
			proj = new.popleft()
			past.add(proj)
			try:
				if isinstance(proj, Profile.Project):
					new.extend(p for p in proj.related() if p not in past)
					return proj.find_local_artifact(artifact_type, ident)
				return proj.find_artifact(artifact_type, ident)
			except self.UnknownArtifactError:
				pass
		
		for proj in self._profile.iterate_base_projects():
			if proj not in past:
				try:
					if isinstance(proj, Profile.Project):
						new.extend(p for p in proj.related() if p not in past)
						return proj.find_local_artifact(artifact_type, ident)
					return proj.find_artifact(artifact_type, ident)
				except self.UnknownArtifactError:
					pass
		
		raise self.UnknownArtifactError(artifact_type, ident)
	
	def find_artifact(self, artifact_type: str, ident: str,
	                  default: Optional[Any] = unspecified_argument) -> NamedTuple:
		'''
		Finds the artifact of the given type and registered with the given identifier by searching
		first in the current project, then any related projects, and finally any active base projects
		specified by the profile. Note, that if the artifact ident may specify a project to search in
		by prefixing the ident with the project name and a colon (e.g. ``proj:ident``).

		Args:
			artifact_type: The type of artifact to find.
			ident: The identifier of the artifact to find.
			default: The default value to return if the artifact is not found.

		Returns:
			The artifact entry from the registry corresponding to the given type.

		Raises:
			UnknownArtifactTypeError: If the artifact type is not registered.
			UnknownArtifactError: If the artifact is not found and no default is given.
			UnknownProjectError: If the project specified in the artifact ident is not found.

		'''
		if ':' in ident:
			proj, ident = ident.split(':', 1)
			return self._profile.get_project(proj).find_artifact(artifact_type, ident)
		try:
			return self.find_local_artifact(artifact_type, ident)
		except self.UnknownArtifactError:
			try:
				return self._find_nonlocal_artifact(artifact_type, ident)
			except self.UnknownArtifactError:
				pass
			if default is unspecified_argument:
				raise
			return default

>>>>>>> 807a8c71


class Profile(ProfileBase, default_profile=True):
	Project = Project
	
	_profile_env_variable = 'OMNIFIG_PROFILE'


	def __init__(self, data: Union[str, Path, Dict, None] = None):
		if data is None:
			data = os.environ.get(self._profile_env_variable, None)
		super().__init__(data)
		self._base_projects = []


	@property
	def projects(self) -> List[Project]:
		'''Convenience property for accessing the projects in the profile. Recemmended for debugging only.'''
		return self._loaded_projects


	def _activate(self) -> None:
		'''
		Activates the profile by loading all projects and base projects specified in the profile.

		Returns:
			None

		'''
		active_projects = self.data.get('active-projects', [])
		for project in active_projects:
			proj = self.get_project(project)
			proj.activate()
			self._base_projects.append(proj)

		self._current_project_key = None


	def initialize(self, *projects: str, **kwargs: Any) -> None:
		'''
		Initializes the profile by activating it and then activating all projects specified, also adds the
		projects to the profile's active base projects.

		Args:
			*projects: The names of projects to activate and add to the active base projects.
			**kwargs: Additional keyword arguments to pass to the project initialization methods.

		Returns:
			None

		'''
		super().initialize(*projects, **kwargs)
		self._base_projects.extend(projects)


	def iterate_base_projects(self) -> Iterator[Project]:
		'''
		Iterates through the active base projects in the profile.

		The active base projects are those specified in the profile's ``active-projects`` list, and are
		expected to be fallback projects for the current project for finding artifacts.

		Returns:
			An iterator over the active base projects.

		'''
		past = set()
		for base in self._base_projects:
			proj = self.get_project(base)
			if proj not in past:
				past.add(proj)
				yield proj


	def iterate_projects(self) -> Iterator[Project]:
		'''
		Iterates through the projects in the profile in the order they were created.
		Note that this iterator will not include duplicates, even if the same project
		is loaded under multiple names.

		Returns:
			An iterator over the projects in the profile.

		'''
		past = set()
		for project in self._loaded_projects.values():
			if project not in past:
				past.add(project)
				yield project


	class UnknownProjectError(KeyError):
		'''Raised when trying to get a project with an invalid path.'''
		pass


	def _infer_project_path(self, ident: Union[str, Path, None]) -> Optional[Union[Path, str]]:
		'''
		Checks if the directory (current working directory by default) is inside a known project directory,
		and if so, returns that project.

		Args:
			ident: of the project to get (expected to be None usually).

		Returns:

		'''
		# path = ident
		if ident is None:
			ident = Path().cwd()

		contents = set(os.listdir(ident))
		for fname in self.Project.info_file_names:
			if fname in contents:
				return ident

		known = {path: name for name, path in self.data.get('projects', {}).items()}
		if str(ident) in known:
			return ident

		if len(ident.parts) > 1:
			return self._infer_project_path(ident.parent)


	def get_project(self, ident: Union[str, Path] = None, is_current: Optional[bool] = None) -> AbstractProject:
		'''
		Gets the project with the given name/path. If no name/path is given, then the current project is returned.
		If the specified project has not been initialized, then it is created using the profile's Project class
		(but it is not activated).

		If a name is given, it must be the name of a project that has already been loaded, or it must be a key in the
		dict `projects` the profile's info file where the value is the corresponding path.

		If a path is given, the path may either be a yaml file (interpretted as the project's info file)
		or a directory (in which case the project's info file is assumed to be named `.fig.project.yaml`).

		Args:
			ident: of the project to get. If not given, then the current project is returned.
			is_current: if True, then the project is set as the current project.

		Returns:
			The project with the given name/path.

		Raises:
			UnknownProjectError: If the project is not found.
			ValueError: If the project is found, but it has a name that a different project is already using.

		'''
		if is_current is None:
			is_current = self._current_project_key is None

		if ident is None:
			if self._current_project_key is not None:
				return self._loaded_projects[self._current_project_key]

			ident = self._infer_project_path(ident)

		if ident in self._loaded_projects:
			return self._loaded_projects[ident]

		if isinstance(ident, ProjectBase):
			proj = ident
			ident = proj.data.get('name', None)
		else:
			# create new
			path = ident
			if ident in self.data.get('projects', {}):
				path = self.data['projects'][ident]

			if path is not None and not os.path.exists(path):
				raise self.UnknownProjectError(path)

			proj = self.Project(path, profile=self)
			proj = proj.validate()

		if 'name' not in proj.data and ident is not None:
			proj.data['name'] = ident.stem if isinstance(ident, Path) else ident

		if self._loaded_projects.get(proj.name, proj) is not proj:
			# raise ValueError(f'Project with name {proj.name} already exists!')
			prt.warning(f'project name already loaded: {proj.name} (will now overwrite)')

		if ident is not None:
			if not isinstance(ident, Path) and ident != proj.name:
				if self.data.get('projects', {}).get(proj.name) is not None:
					raise ValueError('project name already exists: %s', ident)
				prt.warning(f'project name does not match profiles name for it: {ident} != {proj.name}')

			if self._loaded_projects.get(ident, proj) is not proj:
				# raise ValueError(f'Project with name {proj.name} already exists!')
				prt.warning(f'project name already loaded: {ident} (will now overwrite)')
			self._loaded_projects[ident] = proj

		self._loaded_projects[proj.name] = proj
		if is_current:
			self._current_project_key = proj.name
		return proj



<|MERGE_RESOLUTION|>--- conflicted
+++ resolved
@@ -13,61 +13,6 @@
 from .workspaces import ProjectBase, GeneralProject
 
 
-<<<<<<< HEAD
-
-class Profile(ProfileBase, default_profile=True):
-	class Project(GeneralProject, name='default'):
-		class Creator_Registry(Class_Registry, components=['project', 'description']): pass
-		class Component_Registry(Class_Registry, components=['creator', 'project', 'description']): pass
-		class Modifier_Registry(Class_Registry, components=['project', 'description']): pass
-
-		def __init__(self, path, *, creator_registry=None, component_registry=None, modifier_registry=None,
-		             **kwargs):
-			if creator_registry is None:
-				creator_registry = self.Creator_Registry()
-			if component_registry is None:
-				component_registry = self.Component_Registry()
-			if modifier_registry is None:
-				modifier_registry = self.Modifier_Registry()
-			super().__init__(path, **kwargs)
-			self._artifact_registries.update({
-				'creator': creator_registry,
-				'component': component_registry,
-				'modifier': modifier_registry,
-			})
-
-
-		def validate_main(self, config: AbstractConfig) -> 'ProjectBase':
-			runner = config.pull('_meta.main_runner', None, silent=True)
-			if runner is not None:
-				return runner
-
-		def validate_run(self, config: AbstractConfig) -> 'ProjectBase':
-			runner = config.pull('_meta.runner', None, silent=True)
-			if runner is not None:
-				return runner
-
-		def run_local(self, config, *, script_name=unspecified_argument,
-		              args=None, kwargs=None, meta=None): # derives meta from config under "_meta"
-			config.project = self
-			
-			# print(script_name)
-
-			if script_name is not unspecified_argument:
-				config.push('_meta.script_name', script_name, overwrite=True, silent=True)
-			if meta is not None:
-				for k, v in meta.items():
-					config.push(f'_meta.{k}', v, overwrite=True, silent=True)
-
-			config.push('_meta', {}, overwrite=False, silent=True)
-			meta = config.peek('_meta', silent=True)
-			try:
-				config = self._check_meta_rules(config, meta)
-			except self.TerminationFlag:
-				return
-			entry = self.find_artifact('script', config.pull('_meta.script_name', silent=True))
-			return self._run(entry, config, args, kwargs)
-=======
 class Project(GeneralProject, name='default'):
 	class Creator_Registry(Class_Registry, components=['project', 'description']):
 		'''Registry for creators which determine how components are instantiated from the config.'''
@@ -413,7 +358,6 @@
 				raise
 			return default
 
->>>>>>> 807a8c71
 
 
 class Profile(ProfileBase, default_profile=True):
