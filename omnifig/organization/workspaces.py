--- conflicted
+++ resolved
@@ -1,10 +1,4 @@
-<<<<<<< HEAD
-import os
-import sys
-from typing import Optional, Union, Sequence, NamedTuple, Tuple, Any, Dict, List
-=======
 from typing import Optional, Union, Sequence, NamedTuple, Tuple, Any, Dict, List, Type, Iterator, Callable
->>>>>>> 807a8c71
 from pathlib import Path
 from tabulate import tabulate
 import inspect
@@ -244,30 +238,9 @@
 		and source files (keys: ``packages``, ``package``, ``src``).
 		'''
 		super()._activate(*args, **kwargs)
-<<<<<<< HEAD
-		# print(f'Activating project {self.name} ({self.root})')
-		if self.root is not None:
-			self.load_configs(self.data.get('configs', []))
-			if self.data.get('auto_config', True):
-				for dname in ['config', 'configs']:
-					path = self.root / dname
-					if path.is_dir():
-						self.load_configs([path])
-						
-			pkgs = self.data.get('modules', [])
-			if 'module' in self.data:
-				pkgs = [self.data['module']] + pkgs
-			if 'package' in self.data:
-				pkgs = [self.data['package']] + pkgs
-			if 'packages' in self.data:
-				pkgs = self.data['packages'] + pkgs
-			self.load_src(self.data.get('src', []), pkgs)
-=======
 		prt.info(f'Activating project {self.name} ({self.root})')
 		with self._profile.project_context(self):
 			self.load()
-
->>>>>>> 807a8c71
 
 	def load_configs(self, paths: Sequence[Union[str ,Path]] = ()) -> None:
 		'''Registers all specified config files and directories'''
@@ -282,23 +255,9 @@
 	def _run_dependencies(self, srcs: Optional[Sequence[Union[str , Path]]] = (),
 	                      packages: Optional[Sequence[str]] = ()) -> None:
 		'''Imports all specified packages and runs the specified python files'''
-<<<<<<< HEAD
-		src_files = []
-		for src in srcs:
-			path = Path(src) if self.root is None else self.root / src
-			if path.is_file():
-				src_files.append(str(path))
-		sys.path.append(os.getcwd())
-		include_package(*packages)
-		include_files(*src_files)
-		sys.path.pop()
-=======
-
 		modules = [*map(Path,srcs), *packages]
 		if len(modules):
 			include_modules(*modules, root=self.root)
-
->>>>>>> 807a8c71
 
 	# region Organization
 	def extract_info(self, other: 'GeneralProject') -> None:
@@ -549,10 +508,7 @@
 		if isinstance(fn, AbstractCustomArtifact):
 			fn = fn.top
 		return fn(config, *args, **kwargs)
-<<<<<<< HEAD
-=======
 	# endregion
->>>>>>> 807a8c71
 
 
 	# region Registration
