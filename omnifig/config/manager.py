--- conflicted
+++ resolved
@@ -154,13 +154,6 @@
 
 		'''
 
-<<<<<<< HEAD
-		remaining = list(reversed(argv))
-		
-		# print(argv, script_name)
-		
-=======
->>>>>>> 807a8c71
 		meta = {}
 		argv = list(argv)
 
@@ -235,15 +228,9 @@
 		'''
 		Finds the entry for a config by name.
 
-<<<<<<< HEAD
-		# print(configs, data)
-
-		return self.create_config(configs, data)
-=======
 		Args:
 			name: used to register the config
 			default: Default value to return if the artifact is not found.
->>>>>>> 807a8c71
 
 		Returns:
 			The entry for the config
