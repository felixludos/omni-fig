from . import data_loading
from . import deep_models
<<<<<<< HEAD
from . import train_model

print('Loaded deep_fake project!')
=======

print('Loaded deep_fake project!')

>>>>>>> 807a8c71
<|MERGE_RESOLUTION|>--- conflicted
+++ resolved
@@ -1,11 +1,5 @@
-from . import data_loading
-from . import deep_models
-<<<<<<< HEAD
-from . import train_model
-
-print('Loaded deep_fake project!')
-=======
-
-print('Loaded deep_fake project!')
-
->>>>>>> 807a8c71
+from . import data_loading
+from . import deep_models
+
+print('Loaded deep_fake project!')
+