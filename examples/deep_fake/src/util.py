--- conflicted
+++ resolved
@@ -1,40 +1,36 @@
-
-
-import sys
-import omnifig as fig
-
-<<<<<<< HEAD
-=======
-@fig.script('print-config', description='Prints out the config (for debugging)')
-def print_config(config): # just prints out the config
-	'''
-	Here's the doc string of the "config" script
-
-	Args:
-		config: object created by omni-fig
-
-	Returns:
-		the config object
-
-	'''
-
-	print('This is the config:')
-	print(config)
-
-	return config
-
-
->>>>>>> 807a8c71
-
-@fig.autocomponent('stdout')  # automatically pulls all arguments in signature before creating
-def _get_stdout():  # in this case, we don't need any arguments
-	return sys.stdout
-
-
-@fig.autocomponent('file')
-def _get_file(path):
-	return open(path, 'a+')
-
-
-
-
+
+
+import sys
+import omnifig as fig
+
+@fig.script('print-config', description='Prints out the config (for debugging)')
+def print_config(config): # just prints out the config
+	'''
+	Here's the doc string of the "config" script
+
+	Args:
+		config: object created by omni-fig
+
+	Returns:
+		the config object
+
+	'''
+
+	print('This is the config:')
+	print(config)
+
+	return config
+
+
+@fig.autocomponent('stdout')  # automatically pulls all arguments in signature before creating
+def _get_stdout():  # in this case, we don't need any arguments
+	return sys.stdout
+
+
+@fig.autocomponent('file')
+def _get_file(path):
+	return open(path, 'a+')
+
+
+
+