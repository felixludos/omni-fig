<<<<<<< HEAD

_src: [common]
=======
_base: [common]
>>>>>>> 807a8c71

model:
  _type: net

  layers: [20, 20]

  nonlin: relu
<|MERGE_RESOLUTION|>--- conflicted
+++ resolved
@@ -1,13 +1,8 @@
-<<<<<<< HEAD
-
-_src: [common]
-=======
-_base: [common]
->>>>>>> 807a8c71
-
-model:
-  _type: net
-
-  layers: [20, 20]
-
-  nonlin: relu
+_base: [common]
+
+model:
+  _type: net
+
+  layers: [20, 20]
+
+  nonlin: relu