<<<<<<< HEAD

_src: [common]
=======
_base: [common]
>>>>>>> 807a8c71

model:
  _type: net

  layers: [100, 100]

  nonlin: elu

  logger._type: stdout
<|MERGE_RESOLUTION|>--- conflicted
+++ resolved
@@ -1,15 +1,11 @@
-<<<<<<< HEAD
-
-_src: [common]
-=======
-_base: [common]
->>>>>>> 807a8c71
-
-model:
-  _type: net
-
-  layers: [100, 100]
-
-  nonlin: elu
-
-  logger._type: stdout
+
+_base: [common]
+
+model:
+  _type: net
+
+  layers: [100, 100]
+
+  nonlin: elu
+
+  logger._type: stdout